
import React, { useMemo, useState, useEffect } from 'react';
import {
  Dialog,
  DialogTitle,
  DialogContent,
  DialogActions,
  Button,
  TextField,
  Box,
  Alert,
  Typography,
} from '@mui/material';
import { useFormik } from 'formik';
import * as yup from 'yup';

import camionesService from '../../services/camionesService';
import CamionCargasEditor from './CamionCargasEditor';

interface CamionFormModalProps {
  open: boolean;
  onClose: () => void;
  onSuccess: () => void;
  bodegaId: number;
  temporadaId: number;
  camion?: any; // Si es edición
}

const validationSchema = yup.object({
  placas: yup.string().required('Requerido'),
  chofer: yup.string().required('Requerido'),
  destino: yup.string().required('Requerido'),
  receptor: yup.string().required('Requerido'),
  fecha_salida: yup.string().required('Requerido'),
});

const CamionFormModal: React.FC<CamionFormModalProps> = ({
  open,
  onClose,
  onSuccess,
  bodegaId,
  temporadaId,
  camion,
}) => {
  const [loading, setLoading] = useState(false);
  const [errorVal, setErrorVal] = useState<string | null>(null);
  const [currentCamion, setCurrentCamion] = useState<any>(camion);

  useEffect(() => {
    if (open) {
      if (camion?.id) {
        setLoading(true);
        camionesService.list({ id: camion.id })
          .then((res: any) => {
            const found = Array.isArray(res.data) ? res.data.find((c: any) => c.id === camion.id) : (res.data?.results?.find((c: any) => c.id === camion.id) || camion);
            setCurrentCamion(found);
          })
          .catch(() => {
            // console.error("Error loading truck details");
            setCurrentCamion(camion);
          })
          .finally(() => setLoading(false));
      } else {
        setCurrentCamion(null);
      }
      setErrorVal(null);
    }
  }, [open, camion]);

  const isEdit = Boolean(currentCamion?.id);
  const isConfirmado = currentCamion?.estado === 'CONFIRMADO';
  const summary = useMemo(() => {
    const cargas = Array.isArray(currentCamion?.cargas) ? currentCamion.cargas : [];
    const items = Array.isArray(currentCamion?.items) ? currentCamion.items : [];
    const totalFromCargas = cargas.reduce((acc: number, c: any) => acc + (Number(c?.cantidad) || 0), 0);
    const totalFromItems = items.reduce((acc: number, i: any) => acc + (Number(i?.cantidad_cajas) || 0), 0);
    const totalCajas = totalFromCargas || totalFromItems;
    const tipos = Array.from(
<<<<<<< HEAD
      new Set(
        [
          ...items.map((i: any) => String(i?.tipo_mango || "").trim()),
          ...cargas.map((c: any) => String(c?.tipo_mango || "").trim()),
        ].filter((v: string) => v)
      )
=======
      new Set(items.map((i: any) => String(i?.tipo_mango || "").trim()).filter((v: string) => v))
>>>>>>> 4a632012
    );
    return { totalCajas, tipos };
  }, [currentCamion]);

  const formik = useFormik({
    initialValues: {
      placas: currentCamion?.placas || '',
      chofer: currentCamion?.chofer || '',
      destino: currentCamion?.destino || '',
      receptor: currentCamion?.receptor || '',
      fecha_salida: currentCamion?.fecha_salida || new Date().toISOString().split('T')[0],
      observaciones: currentCamion?.observaciones || '',
    },
    enableReinitialize: true,
    validationSchema,
    onSubmit: async (values) => {
      setLoading(true);
      setErrorVal(null);
      try {
        const payload = {
          ...values,
          bodega_id: bodegaId,
          temporada_id: temporadaId,
        };

        let res;
        if (isEdit) {
          res = await camionesService.update(currentCamion.id, payload);
          // Actualizamos el estado interno para reflejar cambios
          setCurrentCamion(res.data?.camion || res);
        } else {
          res = await camionesService.create(payload);
          setCurrentCamion(res.data?.camion || res);
        }

        // Si es creación, NO cerramos para permitir agregar cargas
        // Si es edición, cerramos.
        // Always refresh parent list
        onSuccess();
        if (isEdit) {
          onClose();
        }
      } catch (err: any) {
        console.error(err);
        const msg = err.response?.data?.message || 'Error al guardar camión';
        setErrorVal(msg);
      } finally {
        setLoading(false);
      }
    },
  });

  // Confirmation Dialog State
  const [confirmDialogOpen, setConfirmDialogOpen] = useState(false);

  const handleConfirmarClick = () => {
    if (!currentCamion?.id) return;
    setConfirmDialogOpen(true);
  };

  const executeConfirmar = async () => {
    if (!currentCamion?.id) return;
    setLoading(true);
    try {
      await camionesService.confirmar(currentCamion.id);
      setConfirmDialogOpen(false);
      onSuccess();
      onClose();
    } catch (err: any) {
      console.error(err);
      setErrorVal("Error al confirmar camión: " + (err.response?.data?.message || err.message));
      setConfirmDialogOpen(false);
    } finally {
      setLoading(false);
    }
  };

  const refreshTruck = () => {
    if (!currentCamion?.id) return;
    // Re-fetch truck details to update loads
    camionesService.list({ id: currentCamion.id })
      .then((res: any) => {
        const found = Array.isArray(res.data) ? res.data.find((c: any) => c.id === currentCamion.id) : (res.data?.results?.find((c: any) => c.id === currentCamion.id) || currentCamion);
        setCurrentCamion(found);
      })
      .catch(console.error);
  };

  return (
    <>
      <Dialog open={open} onClose={onClose} maxWidth="md" fullWidth>
        <DialogTitle>{isEdit ? (isConfirmado ? `Camión Confirmado #${currentCamion.numero || ''}` : 'Editar Camión') : 'Nuevo Camión'}</DialogTitle>
        <DialogContent dividers>
          {errorVal && <Alert severity="error" sx={{ mb: 2 }}>{errorVal}</Alert>}

          <form onSubmit={formik.handleSubmit} id="camion-form">
            <Box display="grid" gridTemplateColumns={{ xs: '1fr', sm: '1fr 1fr' }} gap={2}>
              <Box>
                <TextField
                  fullWidth
                  label="Placas"
                  name="placas"
                  value={formik.values.placas}
                  onChange={formik.handleChange}
                  error={formik.touched.placas && Boolean(formik.errors.placas)}
                  helperText={(formik.touched.placas && formik.errors.placas) as string}
                  disabled={isConfirmado || loading}
                />
              </Box>
              <Box>
                <TextField
                  fullWidth
                  label="Chofer"
                  name="chofer"
                  value={formik.values.chofer}
                  onChange={formik.handleChange}
                  error={formik.touched.chofer && Boolean(formik.errors.chofer)}
                  helperText={(formik.touched.chofer && formik.errors.chofer) as string}
                  disabled={isConfirmado || loading}
                />
              </Box>
              <Box>
                <TextField
                  fullWidth
                  label="Destino"
                  name="destino"
                  value={formik.values.destino}
                  onChange={formik.handleChange}
                  error={formik.touched.destino && Boolean(formik.errors.destino)}
                  helperText={(formik.touched.destino && formik.errors.destino) as string}
                  disabled={isConfirmado || loading}
                />
              </Box>
              <Box>
                <TextField
                  fullWidth
                  label="Receptor"
                  name="receptor"
                  value={formik.values.receptor}
                  onChange={formik.handleChange}
                  error={formik.touched.receptor && Boolean(formik.errors.receptor)}
                  helperText={(formik.touched.receptor && formik.errors.receptor) as string}
                  disabled={isConfirmado || loading}
                />
              </Box>
              <Box>
                <TextField
                  fullWidth
                  type="date"
                  label="Fecha Llegada"
                  name="fecha_salida"
                  InputLabelProps={{ shrink: true }}
                  value={formik.values.fecha_salida}
                  onChange={formik.handleChange}
                  error={formik.touched.fecha_salida && Boolean(formik.errors.fecha_salida)}
                  helperText={(formik.touched.fecha_salida && formik.errors.fecha_salida) as string}
                  disabled={isConfirmado || loading}
                />
              </Box>
              <Box sx={{ gridColumn: { sm: '1 / -1' } }}>
                <TextField
                  fullWidth
                  multiline
                  rows={2}
                  label="Observaciones"
                  name="observaciones"
                  value={formik.values.observaciones}
                  onChange={formik.handleChange}
                  disabled={isConfirmado || loading}
                />
              </Box>
            </Box>
          </form>

          {/* Section Cargas */}
          {isEdit && currentCamion && (
            <Box mt={3} pt={2} borderTop={1} borderColor="divider">
              <CamionCargasEditor
                camionId={currentCamion.id}
                bodegaId={bodegaId}
                temporadaId={temporadaId}
                initialCargas={currentCamion.cargas || []}
                onCargasChange={() => {
                  onSuccess(); // Refresh parent table
                  refreshTruck(); // Refresh local loads
                }}
                readOnly={isConfirmado}
              />
            </Box>
          )}

        </DialogContent>
        <DialogActions>
          <Button onClick={onClose} disabled={loading}>
            Cerrar
          </Button>
          {!isConfirmado && (
            <>
              <Button
                type="submit"
                form="camion-form"
                variant="contained"
                disabled={loading}
              >
                {isEdit ? 'Guardar Cambios' : 'Crear Camión'}
              </Button>

              {isEdit && (
                <Button
                  onClick={handleConfirmarClick}
                  variant="contained"
                  color="warning"
                  disabled={loading || (currentCamion.cargas?.length === 0)}
                >
                  Confirmar Salida
                </Button>
              )}
            </>
          )}
        </DialogActions>
      </Dialog>

      {/* Confirmation Summary Dialog */}
      <Dialog open={confirmDialogOpen} onClose={() => setConfirmDialogOpen(false)}>
        <DialogTitle sx={{ bgcolor: 'warning.main', color: 'warning.contrastText' }}>
          Confirmar Salida Definitiva
        </DialogTitle>
        <DialogContent sx={{ mt: 2 }}>
          <Typography variant="body1" gutterBottom>
            ¿Está seguro de confirmar este camión? Esta acción:
          </Typography>
          <ul>
            <li>Asignará un <strong>Folio Consecutivo</strong> permanente.</li>
            <li>Descontará definitivamente el stock del inventario.</li>
            <li><strong>Bloqueará</strong> cualquier edición posterior.</li>
          </ul>
          <Box mt={2} p={2} bgcolor="grey.100" borderRadius={1}>
            <Typography variant="subtitle2">Resumen:</Typography>
            <Typography variant="body2"><strong>Destino:</strong> {currentCamion?.destino}</Typography>
            <Typography variant="body2"><strong>Chofer:</strong> {currentCamion?.chofer}</Typography>
            <Typography variant="body2"><strong>Total Cargas:</strong> {currentCamion?.cargas?.length || 0} registros</Typography>
            <Typography variant="body2"><strong>Total cajas:</strong> {summary.totalCajas || 0}</Typography>
            <Typography variant="body2">
              <strong>Tipos de mango:</strong> {summary.tipos.length ? summary.tipos.join(", ") : "—"}
            </Typography>
          </Box>
        </DialogContent>
        <DialogActions>
          <Button onClick={() => setConfirmDialogOpen(false)} disabled={loading}>Cancelar</Button>
          <Button onClick={executeConfirmar} variant="contained" color="warning" disabled={loading} autoFocus>
            {loading ? 'Confirmando...' : 'Confirmar y Salir'}
          </Button>
        </DialogActions>
      </Dialog>
    </>
  );
};

export default CamionFormModal;<|MERGE_RESOLUTION|>--- conflicted
+++ resolved
@@ -76,16 +76,7 @@
     const totalFromItems = items.reduce((acc: number, i: any) => acc + (Number(i?.cantidad_cajas) || 0), 0);
     const totalCajas = totalFromCargas || totalFromItems;
     const tipos = Array.from(
-<<<<<<< HEAD
-      new Set(
-        [
-          ...items.map((i: any) => String(i?.tipo_mango || "").trim()),
-          ...cargas.map((c: any) => String(c?.tipo_mango || "").trim()),
-        ].filter((v: string) => v)
-      )
-=======
       new Set(items.map((i: any) => String(i?.tipo_mango || "").trim()).filter((v: string) => v))
->>>>>>> 4a632012
     );
     return { totalCajas, tipos };
   }, [currentCamion]);
