// src/modules/gestion_huerta/pages/FinanzasPorCosecha.tsx
import React, { useState, useEffect } from 'react';
import { useParams, useSearchParams, useNavigate } from 'react-router-dom';
import { Paper, Typography, Box, CircularProgress, Divider, Tabs, Tab, Button } from '@mui/material';
import { motion } from 'framer-motion';

import { useAppDispatch } from '../../../global/store/store';
import { temporadaService } from '../services/temporadaService';
import { cosechaService } from '../services/cosechaService';
import { huertaService } from '../services/huertaService';
import { huertaRentadaService } from '../services/huertaRentadaService';
import { joinDisplayParts } from '../../../global/utils/uiTransforms';
import { setBreadcrumbs, clearBreadcrumbs } from '../../../global/store/breadcrumbsSlice';
import { breadcrumbRoutes } from '../../../global/constants/breadcrumbRoutes';

import { setContext as setInvContext } from '../../../global/store/inversionesSlice';
import { setContext as setVentaContext } from '../../../global/store/ventasSlice';

import Inversion from './Inversion';
import Venta     from './Venta';
import { Cosecha } from '../types/cosechaTypes';

type UrlParams = { temporadaId: string; cosechaId: string };

type TempInfo = {
  año: number;
  huertaId: number | null;
  huertaRentadaId: number | null;
  huerta_nombre: string;
  propietario: string;            // ← agregado
  tipo: 'propia' | 'rentada' | null; // ← agregado (inferido o de query)
  is_active: boolean;
  finalizada: boolean;
};

type CtxPayload = {
  temporadaId: number;
  cosechaId: number;
  huertaId?: number;
  huertaRentadaId?: number;
};

const FinanzasPorCosecha: React.FC = () => {
  const dispatch = useAppDispatch();
  const navigate = useNavigate();

  const { temporadaId: tmp, cosechaId: ctm } = useParams<UrlParams>();
  const temporadaId = Number(tmp) || null;
  const cosechaId   = Number(ctm) || null;

  const [search] = useSearchParams();
  const tipoFromQS = (search.get('tipo') as 'propia' | 'rentada' | null) || null;
  const propietarioQS = search.get('propietario') || '';
  const huertaNombreQS = search.get('huerta_nombre') || '';

  const [tempInfo, setTempInfo] = useState<TempInfo | null>(null);
  const [cosechaInfo, setCosechaInfo] = useState<Cosecha | null>(null);
  const [loadingTemp, setLoadingTemp] = useState(false);
  const [loadError, setLoadError] = useState<string | null>(null);
  const [tab, setTab] = useState<'inversion' | 'venta'>('inversion');

  // Limpieza breadcrumbs al desmontar
  useEffect(() => {
    return () => { dispatch(clearBreadcrumbs()); };
  }, [dispatch]);

  // Carga de temporada + cosecha + encabezado + breadcrumbs
  useEffect(() => {
    let cancelled = false;

    if (!temporadaId || !cosechaId) {
      dispatch(clearBreadcrumbs());
      setTempInfo(null);
      setCosechaInfo(null);
      return;
    }

    (async () => {
      try {
        setLoadingTemp(true);
        setLoadError(null);
        const [t, c] = await Promise.all([
          temporadaService.getById(temporadaId),
          cosechaService.getById(cosechaId),
        ]);
        if (cancelled) return;

        const huertaId        = t.huerta ?? null;
        const huertaRentadaId = t.huerta_rentada ?? null;
        const inferredTipo: 'propia' | 'rentada' | null =
          tipoFromQS || (huertaId ? 'propia' : huertaRentadaId ? 'rentada' : null);

        // nombre base (preferir el que viene en la temporada; si no, QS)
        const nombre = (t.huerta_nombre || huertaNombreQS || '').trim();

        // propietario: si viene en QS lo usamos; si no, resolver con fetch
        let propietario = (propietarioQS || '').trim();

        if (!propietario) {
          try {
            if (huertaId && inferredTipo === 'propia') {
              const h = await huertaService.getById(huertaId);
              const det: any = h.data.huerta.propietario_detalle;
              if (det) propietario = joinDisplayParts([det.nombre, det.apellidos]).trim() || '—';
            } else if (huertaRentadaId && inferredTipo === 'rentada') {
              const hr = await huertaRentadaService.getById(huertaRentadaId);
              const det: any = hr.data.huerta_rentada.propietario_detalle;
              if (det) propietario = joinDisplayParts([det.nombre, det.apellidos]).trim() || '—';
            }
          } catch {
            // silencioso; propietario quedará vacío/guion si no se pudo
          }
        }

        if (!huertaId && !huertaRentadaId) {
          setLoadError('No se pudo determinar el origen de la huerta.');
          setTempInfo(null);
          setCosechaInfo(null);
          dispatch(clearBreadcrumbs());
          return;
        }

        const info: TempInfo = {
          año: t.año,
          huertaId,
          huertaRentadaId,
          huerta_nombre: nombre,
          propietario: propietario || '—',
          tipo: inferredTipo,
          is_active: t.is_active,
          finalizada: t.finalizada,
        };

        const cosechaTemporadaId = c.temporada ?? null;
        if (cosechaTemporadaId && cosechaTemporadaId !== t.id) {
          setLoadError('La cosecha seleccionada no pertenece a esta temporada.');
          setTempInfo(null);
          setCosechaInfo(null);
          dispatch(clearBreadcrumbs());
          return;
        }

        setTempInfo(info);
        setCosechaInfo(c);

        // Breadcrumbs: Huertas → Temporadas → Cosechas → Ventas & Inversiones
        const origenId = huertaId ?? huertaRentadaId!;
        dispatch(setBreadcrumbs([
          ...breadcrumbRoutes.cosechasList(
            origenId,
            info.huerta_nombre || `Huerta #${origenId}`,
            info.año,
            temporadaId,
            { tipo: info.tipo || undefined, propietario: info.propietario || undefined }
          ),
          { label: 'Ventas & Inversiones', path: '' },
        ]));
      } catch {
        if (!cancelled) {
          dispatch(clearBreadcrumbs());
          setTempInfo(null);
          setCosechaInfo(null);
          setLoadError('No se pudo cargar la temporada o la cosecha.');
        }
      } finally {
        if (!cancelled) setLoadingTemp(false);
      }
    })();

    return () => { cancelled = true; };
  }, [temporadaId, cosechaId, dispatch, tipoFromQS, propietarioQS, huertaNombreQS]);

  // Inyectar contexto de inversiones y ventas
  useEffect(() => {
    if (!temporadaId || !cosechaId || !tempInfo || !cosechaInfo) return;

    const payload: CtxPayload = {
      temporadaId,
      cosechaId,
<<<<<<< HEAD
      ...(tempInfo.huertaId != null
        ? { huertaId: tempInfo.huertaId }
        : { huertaRentadaId: tempInfo.huertaRentadaId ?? undefined })
=======
      ...(cosechaInfo.huerta != null
        ? { huertaId: cosechaInfo.huerta }
        : cosechaInfo.huerta_rentada != null
          ? { huertaRentadaId: cosechaInfo.huerta_rentada }
          : tempInfo.huertaId != null
            ? { huertaId: tempInfo.huertaId }
            : tempInfo.huertaRentadaId != null
              ? { huertaRentadaId: tempInfo.huertaRentadaId }
              : {})
>>>>>>> 54351c52
    };

    dispatch(setInvContext(payload));
    dispatch(setVentaContext(payload));
  }, [temporadaId, cosechaId, tempInfo, cosechaInfo, dispatch]);

  if (!temporadaId || !cosechaId) {
    return (
      <Box p={4}>
        <Typography>Selecciona una temporada y una cosecha primero.</Typography>
        <Box mt={2}>
          <Button variant="contained" onClick={() => navigate('/cosechas')}>
            Volver a Cosechas
          </Button>
        </Box>
      </Box>
    );
  }

  const hasContext = Boolean(tempInfo && cosechaInfo);
  const temporadaState = tempInfo ? { is_active: tempInfo.is_active, finalizada: tempInfo.finalizada } : null;
  const cosechaState = cosechaInfo ? { is_active: cosechaInfo.is_active, finalizada: cosechaInfo.finalizada } : null;

  return (
    <motion.div className="p-6 max-w-6xl mx-auto" initial={{ opacity: 0 }} animate={{ opacity: 1 }}>
      <Paper elevation={4} className="p-6 bg-white rounded-2xl">
        <Typography variant="h4" gutterBottom>Finanzas por Cosecha</Typography>

        {loadingTemp ? (
          <Box display="flex" justifyContent="center" my={4}>
            <CircularProgress />
          </Box>
        ) : loadError ? (
          <Box mb={2}>
            <Typography color="error">{loadError}</Typography>
            <Box mt={2}>
              <Button variant="contained" onClick={() => navigate('/cosechas')}>
                Volver a Cosechas
              </Button>
            </Box>
          </Box>
        ) : tempInfo ? (
          <Box mb={2}>
            <Typography>Temporada {tempInfo.año} – {tempInfo.huerta_nombre}</Typography>
            <Typography variant="body2" color="text.secondary">
              Estado: {tempInfo.is_active ? 'Activa' : 'Archivada'} · {tempInfo.finalizada ? 'Finalizada' : 'En curso'}
            </Typography>
            <Divider sx={{ mt: 1 }} />
          </Box>
        ) : null}

        {!loadingTemp && !loadError && (
          <>
            <Tabs
              value={tab}
              onChange={(_, v) => setTab(v)}
              textColor="primary"
              indicatorColor="primary"
              sx={{ mb: 3 }}
            >
              <Tab value="inversion" label="Inversiones" />
              <Tab value="venta" label="Ventas" />
            </Tabs>

            {tab === 'inversion'
              ? <Inversion temporadaState={temporadaState} cosechaState={cosechaState} hasContext={hasContext} />
              : <Venta temporadaState={temporadaState} cosechaState={cosechaState} hasContext={hasContext} />}
          </>
        )}
      </Paper>
    </motion.div>
  );
};

export default FinanzasPorCosecha;<|MERGE_RESOLUTION|>--- conflicted
+++ resolved
@@ -177,11 +177,9 @@
     const payload: CtxPayload = {
       temporadaId,
       cosechaId,
-<<<<<<< HEAD
       ...(tempInfo.huertaId != null
         ? { huertaId: tempInfo.huertaId }
         : { huertaRentadaId: tempInfo.huertaRentadaId ?? undefined })
-=======
       ...(cosechaInfo.huerta != null
         ? { huertaId: cosechaInfo.huerta }
         : cosechaInfo.huerta_rentada != null
@@ -191,7 +189,6 @@
             : tempInfo.huertaRentadaId != null
               ? { huertaRentadaId: tempInfo.huertaRentadaId }
               : {})
->>>>>>> 54351c52
     };
 
     dispatch(setInvContext(payload));
