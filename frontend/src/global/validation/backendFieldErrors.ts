import { FormikHelpers, FormikValues } from 'formik';
import { validationMessageKeys } from './validationMessageKeys';

type FieldErrors = Record<string, string[]>;

type NormalizedBackendErrors = {
  fieldErrors: FieldErrors;
  formErrors: string[];
  messageKey?: string;
  status?: number;
  hasErrorsPayload: boolean;
};

const isRecord = (value: unknown): value is Record<string, unknown> =>
  Boolean(value && typeof value === 'object' && !Array.isArray(value));

const VALIDATION_MESSAGE_KEYS = new Set<string>([
  'validation_error',
  'context_incomplete',
  'contexto_invalido',
  'missing_temporada',
]);

const toStringArray = (value: unknown): string[] => {
  if (!value) return [];
  if (Array.isArray(value)) {
    return value.map((item) => (typeof item === 'string' ? item : String(item))).filter(Boolean);
  }
  if (typeof value === 'string') return [value];
  return [String(value)];
};

const extractErrorsRecord = (payload: unknown): Record<string, unknown> | null => {
  if (!isRecord(payload)) return null;
  if ('errors' in payload && isRecord(payload.errors)) return payload.errors;
  if ('data' in payload && isRecord(payload.data) && 'errors' in payload.data && isRecord(payload.data.errors)) {
    return payload.data.errors;
  }
  return payload as Record<string, unknown>;
};

export const normalizeBackendErrors = (err: unknown): NormalizedBackendErrors => {
<<<<<<< HEAD
  const data =
    (err as any)?.response?.data ??
    (err as any)?.data ??
    (err as any)?.payload ??
    (err as any)?.errors ??
    err ??
    {};
  const status =
    (err as any)?.response?.status ??
    (err as any)?.status;
=======
  const data = (err as any)?.data ?? (err as any)?.response?.data ?? err ?? {};
  const status = (err as any)?.status ?? (err as any)?.response?.status;
>>>>>>> 9807b868
  const candidate = extractErrorsRecord(data) ?? {};
  const fieldErrors: FieldErrors = {};
  const formErrors: string[] = [];
  const messageKey =
    (data as any)?.message_key ??
    (data as any)?.messageKey ??
    (data as any)?.notification?.key;
  const hasErrorsPayload = Boolean(
    (isRecord(data) && ('errors' in data || 'non_field_errors' in data || '__all__' in data)) ||
      (isRecord(data) && 'data' in data && isRecord(data.data) && 'errors' in data.data)
  );

  if (isRecord(candidate)) {
    Object.entries(candidate).forEach(([key, value]) => {
      if (key === 'non_field_errors' || key === '__all__') {
        formErrors.push(...toStringArray(value));
        return;
      }
      const messages = toStringArray(value);
      if (messages.length) {
        fieldErrors[key] = messages;
      }
    });
  }

  if (!formErrors.length) {
    const fallbackMessage = (data as any)?.message || (data as any)?.detail;
    if (fallbackMessage) {
      formErrors.push(...toStringArray(fallbackMessage));
    }
  }

  return {
    fieldErrors,
    formErrors,
    messageKey,
    status,
    hasErrorsPayload,
  };
};

export const applyBackendErrorsToFormik = <Values extends FormikValues>(
  err: unknown,
  helpers: FormikHelpers<Values>,
<<<<<<< HEAD
  options?: { fieldAliases?: Record<string, string>; fieldNames?: string[] }
=======
  options?: { fieldAliases?: Record<string, string> }
>>>>>>> 9807b868
): NormalizedBackendErrors => {
  const normalized = normalizeBackendErrors(err);
  const { fieldErrors, formErrors } = normalized;
  const fieldAliases = options?.fieldAliases ?? {};
<<<<<<< HEAD
  const fieldNames = options?.fieldNames ?? [];
=======
>>>>>>> 9807b868

  const mappedFieldErrors: FieldErrors = {};
  if (Object.keys(fieldErrors).length) {
    const flatErrors: Record<string, string[] | string> = {};
    const bannerErrors: string[] = [];
    Object.entries(fieldErrors).forEach(([key, value]) => {
      const alias = fieldAliases[key] ?? key;
<<<<<<< HEAD
      if (fieldNames.length && !fieldNames.includes(alias)) {
        bannerErrors.push(...value);
        return;
      }
      mappedFieldErrors[alias] = value;
=======
>>>>>>> 9807b868
      flatErrors[alias] = value.length > 1 ? value : value[0];
    });
    if (Object.keys(flatErrors).length) {
      helpers.setErrors(flatErrors as any);
    }

    const touched: Record<string, boolean> = {};
<<<<<<< HEAD
    Object.keys(mappedFieldErrors).forEach((key) => {
      if (!fieldNames.length || fieldNames.includes(key)) {
        touched[key] = true;
      }
=======
    Object.keys(fieldErrors).forEach((key) => {
      const alias = fieldAliases[key] ?? key;
      touched[alias] = true;
>>>>>>> 9807b868
    });
    if (Object.keys(touched).length) {
      helpers.setTouched(touched as any, false);
    }
    if (bannerErrors.length) {
      formErrors.push(...bannerErrors);
    }
  }

<<<<<<< HEAD
  helpers.setStatus({
    serverFieldErrors: mappedFieldErrors,
    serverFormErrors: formErrors,
  });

=======
>>>>>>> 9807b868
  return normalized;
};

export const isValidationError = (input: unknown | NormalizedBackendErrors): boolean => {
  const normalized = isRecord(input) && 'fieldErrors' in input && 'formErrors' in input
    ? (input as NormalizedBackendErrors)
    : normalizeBackendErrors(input);
  if (normalized.status && [400, 409, 422].includes(normalized.status)) return true;
  if (normalized.hasErrorsPayload) return true;
<<<<<<< HEAD
  if (normalized.messageKey && VALIDATION_MESSAGE_KEYS.has(normalized.messageKey)) return true;
=======
  if (normalized.messageKey && validationMessageKeys.has(normalized.messageKey)) return true;
>>>>>>> 9807b868
  return false;
};<|MERGE_RESOLUTION|>--- conflicted
+++ resolved
@@ -40,7 +40,6 @@
 };
 
 export const normalizeBackendErrors = (err: unknown): NormalizedBackendErrors => {
-<<<<<<< HEAD
   const data =
     (err as any)?.response?.data ??
     (err as any)?.data ??
@@ -51,10 +50,6 @@
   const status =
     (err as any)?.response?.status ??
     (err as any)?.status;
-=======
-  const data = (err as any)?.data ?? (err as any)?.response?.data ?? err ?? {};
-  const status = (err as any)?.status ?? (err as any)?.response?.status;
->>>>>>> 9807b868
   const candidate = extractErrorsRecord(data) ?? {};
   const fieldErrors: FieldErrors = {};
   const formErrors: string[] = [];
@@ -99,19 +94,11 @@
 export const applyBackendErrorsToFormik = <Values extends FormikValues>(
   err: unknown,
   helpers: FormikHelpers<Values>,
-<<<<<<< HEAD
-  options?: { fieldAliases?: Record<string, string>; fieldNames?: string[] }
-=======
   options?: { fieldAliases?: Record<string, string> }
->>>>>>> 9807b868
 ): NormalizedBackendErrors => {
   const normalized = normalizeBackendErrors(err);
   const { fieldErrors, formErrors } = normalized;
   const fieldAliases = options?.fieldAliases ?? {};
-<<<<<<< HEAD
-  const fieldNames = options?.fieldNames ?? [];
-=======
->>>>>>> 9807b868
 
   const mappedFieldErrors: FieldErrors = {};
   if (Object.keys(fieldErrors).length) {
@@ -119,14 +106,6 @@
     const bannerErrors: string[] = [];
     Object.entries(fieldErrors).forEach(([key, value]) => {
       const alias = fieldAliases[key] ?? key;
-<<<<<<< HEAD
-      if (fieldNames.length && !fieldNames.includes(alias)) {
-        bannerErrors.push(...value);
-        return;
-      }
-      mappedFieldErrors[alias] = value;
-=======
->>>>>>> 9807b868
       flatErrors[alias] = value.length > 1 ? value : value[0];
     });
     if (Object.keys(flatErrors).length) {
@@ -134,16 +113,9 @@
     }
 
     const touched: Record<string, boolean> = {};
-<<<<<<< HEAD
-    Object.keys(mappedFieldErrors).forEach((key) => {
-      if (!fieldNames.length || fieldNames.includes(key)) {
-        touched[key] = true;
-      }
-=======
     Object.keys(fieldErrors).forEach((key) => {
       const alias = fieldAliases[key] ?? key;
       touched[alias] = true;
->>>>>>> 9807b868
     });
     if (Object.keys(touched).length) {
       helpers.setTouched(touched as any, false);
@@ -153,14 +125,6 @@
     }
   }
 
-<<<<<<< HEAD
-  helpers.setStatus({
-    serverFieldErrors: mappedFieldErrors,
-    serverFormErrors: formErrors,
-  });
-
-=======
->>>>>>> 9807b868
   return normalized;
 };
 
@@ -170,10 +134,6 @@
     : normalizeBackendErrors(input);
   if (normalized.status && [400, 409, 422].includes(normalized.status)) return true;
   if (normalized.hasErrorsPayload) return true;
-<<<<<<< HEAD
-  if (normalized.messageKey && VALIDATION_MESSAGE_KEYS.has(normalized.messageKey)) return true;
-=======
   if (normalized.messageKey && validationMessageKeys.has(normalized.messageKey)) return true;
->>>>>>> 9807b868
   return false;
 };