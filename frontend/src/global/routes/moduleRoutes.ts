import { lazyRoute } from '../../components/common/LazyRoutes';
import type { Role } from '../constants/navItems';

interface ModuleRoute {
  path: string;
  module: string;
  allowedRoles: Role[];
  element: React.ReactNode;
}

export const moduleRoutes: ModuleRoute[] = [
  {
    path: '/users-admin',
    module: 'gestion_usuarios',
    allowedRoles: ['admin'],
    element: lazyRoute(() => import('../../modules/gestion_usuarios/pages/UsersAdmin')),
  },
  {
    path: '/activity-log',
    module: 'gestion_usuarios',
    allowedRoles: ['admin'],
    element: lazyRoute(() => import('../../modules/gestion_usuarios/pages/ActivityLog')),
  },
  {
    path: '/register',
    module: 'gestion_usuarios',
    allowedRoles: ['admin'],
    element: lazyRoute(() => import('../../modules/gestion_usuarios/pages/Register')),
  },
  {
    path: '/profile',
    module: 'gestion_usuarios',
    allowedRoles: ['usuario', 'admin'],
    element: lazyRoute(() => import('../../modules/gestion_usuarios/pages/Profile')),
  },
  {
    path: '/change-password',
    module: 'gestion_usuarios',
    allowedRoles: ['usuario', 'admin'],
    element: lazyRoute(() => import('../../modules/gestion_usuarios/pages/ChangePassword')),
  },

  {
    path: '/huertas',
    module: 'gestion_huerta',
    allowedRoles: ['admin', 'usuario'],
    element: lazyRoute(() => import('../../modules/gestion_huerta/pages/Huertas')),
  },
  {
    path: '/propietarios',
    module: 'gestion_huerta',
    allowedRoles: ['admin', 'usuario'],
    element: lazyRoute(() => import('../../modules/gestion_huerta/pages/Propietarios')),
  },
  {
    path: '/temporadas',
    module: 'gestion_huerta',
    allowedRoles: ['admin', 'usuario'],
    element: lazyRoute(() => import('../../modules/gestion_huerta/pages/Temporadas')),
  },
  {
    path: '/cosechas',
    module: 'gestion_huerta',
    allowedRoles: ['admin', 'usuario'],
    element: lazyRoute(() => import('../../modules/gestion_huerta/pages/Cosechas')),
  },

  // 👉 NUEVA RUTA: Finanzas por Cosecha
  {
    // antes: '/finanzas'
<<<<<<< HEAD
    path: '/finanzas/:temporadaId',
=======
    path: '/finanzas/:temporadaId/:cosechaId',
>>>>>>> ef9337dc
    module: 'gestion_huerta',
    allowedRoles: ['admin', 'usuario'],
    element: lazyRoute(() => import('../../modules/gestion_huerta/pages/FinanzasPorCosecha')),
  },
];<|MERGE_RESOLUTION|>--- conflicted
+++ resolved
@@ -68,11 +68,8 @@
   // 👉 NUEVA RUTA: Finanzas por Cosecha
   {
     // antes: '/finanzas'
-<<<<<<< HEAD
-    path: '/finanzas/:temporadaId',
-=======
+
     path: '/finanzas/:temporadaId/:cosechaId',
->>>>>>> ef9337dc
     module: 'gestion_huerta',
     allowedRoles: ['admin', 'usuario'],
     element: lazyRoute(() => import('../../modules/gestion_huerta/pages/FinanzasPorCosecha')),
